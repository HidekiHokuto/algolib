--- conflicted
+++ resolved
@@ -20,7 +20,6 @@
 README = ROOT / "README.md"
 SITE_COV_DIR = ROOT / "docs" / "build" / "html" / "coverage"
 
-<<<<<<< HEAD
 # GitHub Pages base (fallback if remote cannot be parsed)
 DEFAULT_PAGES_BASE = "https://hidekihokuto.github.io/algolib"
 
@@ -56,36 +55,6 @@
     except Exception:
         pass
     return DEFAULT_PAGES_BASE
-=======
-
-def run_pytest_cov() -> int:
-    """Run pytest to (re)create coverage.xml.
-
-    Returns
-    -------
-    int
-        The pytest return code (0 if tests passed). We don't bail on failures;
-        we still attempt to update the README with whatever coverage was
-        produced (if any).
-    """
-    cmd = [
-        sys.executable,
-        "-m",
-        "pytest",
-        "--cov=src/algolib",
-        "--cov-report=xml:coverage.xml",
-        f"--cov-report=html:{SITE_COV_DIR.as_posix()}",
-        "-q",
-    ]
-    print("🧪 Running pytest to refresh coverage.xml...", flush=True)
-    try:
-        proc = subprocess.run(cmd, cwd=ROOT)
-        return proc.returncode
-    except FileNotFoundError:
-        print("[warn] pytest not found. Please install pytest and pytest-cov.", file=sys.stderr)
-        return 127
-
->>>>>>> e6902c76
 
 
 def run_pytest_cov() -> int:
@@ -137,20 +106,12 @@
         print("[warn] README.md not found.", file=sys.stderr)
         sys.exit(3)
 
-<<<<<<< HEAD
     base = _guess_pages_base_url()
     link = f"{base}/coverage/"
 
     # Always link to the published site; do not embed local absolute paths into README
     badge = f"[![coverage](https://img.shields.io/badge/coverage-{pct:.2f}%25-brightgreen)]({link})"
-=======
-    base = os.environ.get("GHPAGES_BASE_URL", "").rstrip("/")
-    if base:
-        link = f"{base}/coverage/"
-    else:
-        # Fallback to local site path (useful for viewing README locally)
-        link = (SITE_COV_DIR / "index.html").as_posix()
->>>>>>> e6902c76
+
 
     # You can customize the badge style/alt text here
     badge = f"[![coverage](https://img.shields.io/badge/coverage-{pct:.2f}%25-brightgreen)]({link})"
